#!/bin/bash
# This program is a bash script that runs the experiments for the paper. 
# It takes one command line argument to run: features, lstm, plm.
# make sure that there is a python script wih the same name in the src folder, 
# and a config file with the same name in the configs folder.

# Variables below can be adjusted

# --- set variables ---
EXPERIMENTS_FOLDER="./experiments/"
CONFIGS_FOLDER="./configs/"
RESULTS_FOLDER="./results/"
CODE_FOLDER="./src/"
ENV_FOLDER="./env/"
OFFENSIVE_WORD_REPLACE_OPTION="none"

# provide parameter 'test' if you want to predict on test set instead of dev
if [ "$2" == "test" ]; then
    TEST_SET=true
    else
    TEST_SET=false
fi

# --- create folders if they do not exist yet ---
mkdir -p $EXPERIMENTS_FOLDER $RESULTS_FOLDER

# --- Create a new folder for the experiment. ---
# Get a list of all the existing folders with the desired filename.
# Do not show any error messages if no folders exist yet.
folders=$(ls -d $EXPERIMENTS_FOLDER$1"-"* 2> /dev/null)

# Find the highest folder number.
highest_folder_number=-1
for folder in $folders; do
    folder_number=$(basename $folder | cut -d "-" -f 2)
    if [ $folder_number -gt $highest_folder_number ]; then
        highest_folder_number=$folder_number
  fi
done

# Increment the highest folder number by 1.
new_folder_number=$((highest_folder_number + 1))


# Create the new folder.
EXPERIMENT_FOLDER="${EXPERIMENTS_FOLDER}$1-$new_folder_number/"
mkdir $EXPERIMENT_FOLDER

# --- Use command line arguments to copy the correct train file ---
case $1 in

  "features")
    cp $CODE_FOLDER"features.py" $EXPERIMENT_FOLDER"train.py"
    cp $CONFIGS_FOLDER"features.json" $EXPERIMENT_FOLDER"config.json"
    ;;

  "lstm")
    cp $CODE_FOLDER"lstm.py" $EXPERIMENT_FOLDER"train.py"
    cp $CONFIGS_FOLDER"lstm.json" $EXPERIMENT_FOLDER"config.json"
    ;;

  "plm")
    cp $CODE_FOLDER"plm.py" $EXPERIMENT_FOLDER"train.py"
    cp $CONFIGS_FOLDER"plm.json" $EXPERIMENT_FOLDER"config.json"
    ;;

  *)
    echo "Provide a valid argument: baseline, features, lstm, plm"
    exit 1
    ;;
esac

# --- Copy the util, evaluation and prediction scripts ---
touch $EXPERIMENT_FOLDER"__init__.py"
cp $CODE_FOLDER"util.py" $EXPERIMENT_FOLDER"util.py"
cp $CODE_FOLDER"evaluate.py" $EXPERIMENT_FOLDER"evaluate.py"
cp $CODE_FOLDER"predict.py" $EXPERIMENT_FOLDER"predict.py"

# --- Activate virtual environment ---
source $ENV_FOLDER"bin/activate"

# --- Train the model ---
python3 $EXPERIMENT_FOLDER"train.py" -c $EXPERIMENT_FOLDER"config.json" -o $EXPERIMENT_FOLDER"model/">> $EXPERIMENT_FOLDER"training_log.txt"

# --- Predict and evaluate on dev or test set based on TEST_SET variable ---
if [ $TEST_SET = false ]; then
    python3 $EXPERIMENT_FOLDER"predict.py" \
<<<<<<< HEAD
            --model $EXPERIMENT_FOLDER"model/" \
            --test-data $DATA_FOLDER"dev.tsv" \
            --predictions-outp $EXPERIMENT_FOLDER"dev_predictions.txt"
=======
            --model $EXPERIMENT_FOLDER"model.bin" \
            --directory $DATA_FOLDER \
            --test-data "dev" \
            --predictions-directory $EXPERIMENT_FOLDER"dev_predictions" \
            --model-type $1
>>>>>>> 97e84306

    python3 $EXPERIMENT_FOLDER"evaluate.py" \
            --directory $DATA_FOLDER \
            --test-data "test" \
            --predictions-directory $EXPERIMENT_FOLDER"dev_predictions" \
            --evaluation-directory $EXPERIMENT_FOLDER"evaluation.txt" \
            --evaluation-overview $RESULTS_FOLDER"$1".md

else
    python3 $EXPERIMENT_FOLDER"predict.py" \
<<<<<<< HEAD
        --model $EXPERIMENT_FOLDER"model/" \
        --test-data $DATA_FOLDER"test.tsv" \
        --predictions-outp $EXPERIMENT_FOLDER"test_predictions.txt"
=======
        --model $EXPERIMENT_FOLDER"model.bin" \
        --directory $DATA_FOLDER \
        --test-data "test" \
        --predictions-directory $EXPERIMENT_FOLDER"test_predictions" \
        --model-type $1
>>>>>>> 97e84306

    python3 $EXPERIMENT_FOLDER"evaluate.py" \
        --directory $DATA_FOLDER \
        --test-data "test" \
        --predictions-directory $EXPERIMENT_FOLDER"test_predictions" \
        --evaluation-directory $EXPERIMENT_FOLDER"evaluation.txt" \
        --evaluation-overview $RESULTS_FOLDER"$1".md
fi

# --- Deactivate virtual environment---
# deactivate<|MERGE_RESOLUTION|>--- conflicted
+++ resolved
@@ -85,17 +85,11 @@
 # --- Predict and evaluate on dev or test set based on TEST_SET variable ---
 if [ $TEST_SET = false ]; then
     python3 $EXPERIMENT_FOLDER"predict.py" \
-<<<<<<< HEAD
-            --model $EXPERIMENT_FOLDER"model/" \
-            --test-data $DATA_FOLDER"dev.tsv" \
-            --predictions-outp $EXPERIMENT_FOLDER"dev_predictions.txt"
-=======
             --model $EXPERIMENT_FOLDER"model.bin" \
             --directory $DATA_FOLDER \
             --test-data "dev" \
             --predictions-directory $EXPERIMENT_FOLDER"dev_predictions" \
             --model-type $1
->>>>>>> 97e84306
 
     python3 $EXPERIMENT_FOLDER"evaluate.py" \
             --directory $DATA_FOLDER \
@@ -106,17 +100,11 @@
 
 else
     python3 $EXPERIMENT_FOLDER"predict.py" \
-<<<<<<< HEAD
-        --model $EXPERIMENT_FOLDER"model/" \
-        --test-data $DATA_FOLDER"test.tsv" \
-        --predictions-outp $EXPERIMENT_FOLDER"test_predictions.txt"
-=======
         --model $EXPERIMENT_FOLDER"model.bin" \
         --directory $DATA_FOLDER \
         --test-data "test" \
         --predictions-directory $EXPERIMENT_FOLDER"test_predictions" \
         --model-type $1
->>>>>>> 97e84306
 
     python3 $EXPERIMENT_FOLDER"evaluate.py" \
         --directory $DATA_FOLDER \
