--- conflicted
+++ resolved
@@ -42,16 +42,19 @@
 
 
 def create_filename(
-        dirname: str,
-        data_type: DataType,
-        replace_option: OffensiveWordReplaceOption,
-        preprocessed: bool = False
+    dirname: str,
+    data_type: DataType,
+    replace_option: OffensiveWordReplaceOption,
+    preprocessed: bool = False,
 ) -> str:
     """Creates a filename for the given data type and replace option"""
 
     filename = data_type.value
-    filename += "." + replace_option.value \
-        if replace_option != OffensiveWordReplaceOption.NONE else ""
+    filename += (
+        "." + replace_option.value
+        if replace_option != OffensiveWordReplaceOption.NONE
+        else ""
+    )
     filename += ".preprocessed" if preprocessed else ""
     filename += ".tsv"
     filename = os.path.join(os.getcwd(), dirname, filename)
@@ -59,9 +62,7 @@
 
 
 def load_data_file(
-        dirname: str,
-        data_type: DataType,
-        replace_option: OffensiveWordReplaceOption
+    dirname: str, data_type: DataType, replace_option: OffensiveWordReplaceOption
 ) -> DataItems:
     filename = create_filename(dirname, data_type, replace_option)
     tweets = []
@@ -72,9 +73,6 @@
             if line:
                 tweet, label = line.split('\t')
                 tweets.append(tweet)
-<<<<<<< HEAD
-                labels.append(int(label))
-=======
                 labels.append(label)
     return DataItems(tweets, labels)
 
@@ -89,10 +87,10 @@
 
 
 def write_data_file(
-        dirname: str,
-        data_type: DataType,
-        data: DataItems,
-        replace_option: OffensiveWordReplaceOption
+    dirname: str,
+    data_type: DataType,
+    data: DataItems,
+    replace_option: OffensiveWordReplaceOption,
 ) -> None:
     filename = create_filename(dirname, data_type, replace_option)
 
@@ -100,10 +98,9 @@
         for tweet, label in zip(data.documents, data.labels):
             out.write(tweet + '\t' + label + '\n')
 
->>>>>>> c064444b
 
 def write_data(
-        data: Data, dirname: str, replace_option: OffensiveWordReplaceOption
+    data: Data, dirname: str, replace_option: OffensiveWordReplaceOption
 ) -> None:
     write_data_file(dirname, DataType.TRAIN, data.training, replace_option)
     write_data_file(dirname, DataType.DEV, data.development, replace_option)
